% feature_wrapper: Wrapper for feature functions.
% Usage
%    feature = feature_wrapper(x, objects, feature_fun, input_sz, ...
%       output_sz, obj_normalize, collapse)
% Input
%    x: The file data.
%    object: The objects contained in the data.
%    feature_fun: The real feature function handle, takes as input one signal
%       (or multiple, arranged as columns of a matrix) and outputs the cor-
%       responding feature vectors. These are arranged with feature dimension
%       along the first axis and time/space along second axis and signal
%       index along the third axis (if more than one signal are input).
%    input_sz: The size of the input vectors to be given to feature_fun. If
%       empty, takes the rectangle specified by the objects structure, other-
%       wise takes the rectangle of size input_sz centered on the object (de-
%       fault empty).
%    output_sz: The desired size of the data covered by the feature vector. If
%       empty, keeps the output from feature_fun, otherwise extracts the
%       time/space rectangle of size output_sz centered on the original data,
%       taking into account any subsampling by feature_fun (default empty).
%    obj_normalize: The normalization of the input vectors before being
%       given to feature_fun. Can be empty, 1, 2, or Inf (default Inf).
%    collapse: If true, collapses the time/space dimension into one vector,
%       otherwise leaves this dimension intact (default false).
% Output
%    feature: An PxNxK array where P is the feature dimension, N is the
%       space/time dimension and K is the signal index, if multiple objects
%       are given as input.

function t = feature_wrapper(x,objects,fun,options)
	%input_sz,output_sz,obj_normalize,collapse)
	if nargin < 4
		options = struct();
	end
	
	options = fill_struct(options, 'input_sz', []);
	options = fill_struct(options, 'output_sz', []);
	options = fill_struct(options, 'obj_normalize', []);
	options = fill_struct(options, 'collapse', 0);
	
	if isempty(options.input_sz)
		
		buf = zeros([objects(1).u2-objects(1).u1+ones(size(objects(1).u1)), ...
			length(objects)]);
		
		u1 = [objects.u1];
		u2 = [objects.u2];
	else
		if length(options.input_sz) == 1
			options.input_sz = [options.input_sz 1];	
		end

		buf = zeros([options.input_sz,length(objects)]);
		
<<<<<<< HEAD
		if input_sz(2)==1
			u1 = round(([objects.u1]+[objects.u2]+1)/2-input_sz(1)/2);
			u2 = u1+input_sz(1)-1;
		else
			u1 = round(([objects.u1]+[objects.u2]+1)/2-input_sz/2);
			u2 = u1+input_sz-1;
		end
=======
		u1 = round(([objects.u1]+[objects.u2]+1)/2-options.input_sz/2);
		u2 = u1+options.input_sz-1;
>>>>>>> 86cfc350
	end
	
	% extract objects with bounding box
	for l = 1:length(objects)
		n_dim = sum(size(x)>1);
		switch n_dim
			case 1
				ind = max(u1(l),1):min(u2(l),length(x));
				buf(:,1,l) = [zeros(max(0,1-u1(l)),1); x(ind); zeros(max(0,u2(l)-length(x)),1)];
			case 2
				buf = x;
				% TODO : extract bounding box
		end
	end
	
	% normalize
	if ~isempty(options.obj_normalize)
		if options.obj_normalize == 1
			n = sum(abs(buf),1);
		elseif options.obj_normalize == 2
			n = sqrt(sum(abs(buf).^2,1));
		elseif options.obj_normalize == Inf
			n = max(abs(buf),[],1);
		end
		
		buf = bsxfun(@times,buf,1./n);
	end
	
	t = fun(buf);
	
	if ~isempty(options.output_sz)
		if length(options.output_sz) == 1
			options.output_sz = [options.output_sz 1];
		end
		
		N = [size(t,2) size(t,3)];
		extent = floor(options.output_sz./(2*options.input_sz).*N);
	
		if options.input_sz(2) > 1
			t = t(:,N(1)/2+1-extent(1):N(1)/2+1+extent(1), ...
				N(2)/2+1-extent(2):N(2)/2+1+extent(2),:);
		else
			t = t(:,N(1)/2+1-extent(1):N(1)/2+1+extent(1),1,:);
		end
	end
	
	t = reshape(t,[size(t,1) size(t,2)*size(t,3) size(t,4)]);
	
	if options.collapse
		t = reshape(t,[size(t,1)*size(t,2) 1 size(t,3)]);
	end
end<|MERGE_RESOLUTION|>--- conflicted
+++ resolved
@@ -52,7 +52,6 @@
 
 		buf = zeros([options.input_sz,length(objects)]);
 		
-<<<<<<< HEAD
 		if input_sz(2)==1
 			u1 = round(([objects.u1]+[objects.u2]+1)/2-input_sz(1)/2);
 			u2 = u1+input_sz(1)-1;
@@ -60,10 +59,6 @@
 			u1 = round(([objects.u1]+[objects.u2]+1)/2-input_sz/2);
 			u2 = u1+input_sz-1;
 		end
-=======
-		u1 = round(([objects.u1]+[objects.u2]+1)/2-options.input_sz/2);
-		u2 = u1+options.input_sz-1;
->>>>>>> 86cfc350
 	end
 	
 	% extract objects with bounding box
