--- conflicted
+++ resolved
@@ -3,15 +3,9 @@
 	% S{m+1} contains the averaged scattering vector of order m
 	% U{m+1} contains the unaveraged scattering vector of order m
 
-<<<<<<< HEAD
-% init signal and meta
-U{1}.signal{1} = x;
-U{1}.meta.j = zeros(0,1);
-=======
 	% init signal and meta
 	U{1}.signal{1} = x;
 	U{1}.meta.j = zeros(0,1);
->>>>>>> 6f8b3728
 
 	U{1} = cascade.pad(U{1});
 
